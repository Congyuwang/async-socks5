--- conflicted
+++ resolved
@@ -124,22 +124,6 @@
     }
 
     async fn read_reply(&mut self) -> Result<()> {
-        let value = self.read_u8().await?;
-<<<<<<< HEAD
-
-        Ok(match value {
-            0x00 => Reply::Successful,
-            0x01 => Reply::Unsuccessful(UnsuccessfulReply::GeneralFailure),
-            0x02 => Reply::Unsuccessful(UnsuccessfulReply::ConnectionNotAllowedByRules),
-            0x03 => Reply::Unsuccessful(UnsuccessfulReply::NetworkUnreachable),
-            0x04 => Reply::Unsuccessful(UnsuccessfulReply::HostUnreachable),
-            0x05 => Reply::Unsuccessful(UnsuccessfulReply::ConnectionRefused),
-            0x06 => Reply::Unsuccessful(UnsuccessfulReply::TtlExpired),
-            0x07 => Reply::Unsuccessful(UnsuccessfulReply::CommandNotSupported),
-            0x08 => Reply::Unsuccessful(UnsuccessfulReply::AddressTypeNotSupported),
-            _ => Reply::Unsuccessful(UnsuccessfulReply::Unassigned(value)),
-        })
-=======
         let reply = match value {
             0x00 => return Ok(()),
             0x01 => UnsuccessfulReply::GeneralFailure,
@@ -152,8 +136,8 @@
             0x08 => UnsuccessfulReply::AddressTypeNotSupported,
             _ => UnsuccessfulReply::Unassigned(value),
         };
+
         Err(Error::Response(reply))
->>>>>>> 80f0641d
     }
 
     async fn read_target_addr(&mut self) -> Result<TargetAddr> {
@@ -263,10 +247,6 @@
         Ok(())
     }
 
-<<<<<<< HEAD
-    async fn write_target_addr(&mut self, value: &TargetAddr) -> Result<()> {
-        match value {
-=======
     async fn write_fragment_id(&mut self) -> Result<()> {
         self.write_u8(0x00).await?;
         Ok(())
@@ -274,7 +254,6 @@
 
     async fn write_target_addr(&mut self, target_addr: TargetAddr) -> Result<()> {
         match target_addr {
->>>>>>> 80f0641d
             TargetAddr::Ip(SocketAddr::V4(addr)) => {
                 self.write_atyp(Atyp::V4).await?;
                 self.write_all(&addr.ip().octets()).await?;
@@ -373,17 +352,7 @@
     V6 = 0x4,
 }
 
-<<<<<<< HEAD
 #[derive(Debug, Eq, PartialEq, Copy, Clone, Hash)]
-enum Reply {
-    Successful,
-    Unsuccessful(UnsuccessfulReply),
-}
-
-#[derive(Debug, Eq, PartialEq, Copy, Clone, Hash)]
-=======
-#[derive(Debug, Clone, Copy, Eq, PartialEq, Ord, PartialOrd, Hash)]
->>>>>>> 80f0641d
 pub enum UnsuccessfulReply {
     GeneralFailure,
     ConnectionNotAllowedByRules,
